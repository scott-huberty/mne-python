--- conflicted
+++ resolved
@@ -26,11 +26,8 @@
 from . import ssvep
 from . import erp_core
 from . import epilepsy_ecog
-<<<<<<< HEAD
 from . import eyelink
-=======
 from . import ucl_opm_auditory
->>>>>>> 32feb724
 from ._fetch import fetch_dataset
 from .utils import (_download_all_example_data, fetch_hcp_mmp_parcellation,
                     fetch_aparc_sub_parcellation, has_dataset)
