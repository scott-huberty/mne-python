"""Tools for data interpolation."""

# Authors: Alexandre Gramfort <alexandre.gramfort@inria.fr>

from itertools import chain

import numpy as np
import pandas as pd

from ..utils import _validate_type, _ensure_int
from ..io import BaseRaw, RawArray
from ..io.meas_info import create_info
from ..epochs import BaseEpochs, EpochsArray
from ..evoked import Evoked, EvokedArray
from ..transforms import _sph_to_cart, _cart_to_sph


def equalize_bads(insts, interp_thresh=1., copy=True):
    """Interpolate or mark bads consistently for a list of instances.

    Once called on a list of instances, the instances can be concatenated
    as they will have the same list of bad channels.

    Parameters
    ----------
    insts : list
        The list of instances (Evoked, Epochs or Raw) to consider
        for interpolation. Each instance should have marked channels.
    interp_thresh : float
        A float between 0 and 1 (default) that specifies the fraction of time
        a channel should be good to be eventually interpolated for certain
        instances. For example if 0.5, a channel which is good at least half
        of the time will be interpolated in the instances where it is marked
        as bad. If 1 then channels will never be interpolated and if 0 all bad
        channels will be systematically interpolated.
    copy : bool
        If True then the returned instances will be copies.

    Returns
    -------
    insts_bads : list
        The list of instances, with the same channel(s) marked as bad in all of
        them, possibly with some formerly bad channels interpolated.
    """
    if not 0 <= interp_thresh <= 1:
        raise ValueError('interp_thresh must be between 0 and 1, got %s'
                         % (interp_thresh,))

    all_bads = list(
        set(chain.from_iterable([inst.info['bads'] for inst in insts]))
    )
    if isinstance(insts[0], BaseEpochs):
        durations = [len(inst) * len(inst.times) for inst in insts]
    else:
        durations = [len(inst.times) for inst in insts]

    good_times = []
    for ch_name in all_bads:
        good_times.append(sum(
            durations[k] for k, inst in enumerate(insts)
            if ch_name not in inst.info['bads']
        ) / np.sum(durations))

    bads_keep = [ch for k, ch in enumerate(all_bads)
                 if good_times[k] < interp_thresh]
    if copy:
        insts = [inst.copy() for inst in insts]

    for inst in insts:
        if len(set(inst.info['bads']) - set(bads_keep)):
            inst.interpolate_bads(exclude=bads_keep)
        inst.info['bads'] = bads_keep

    return insts


def interpolate_bridged_electrodes(inst, bridged_idx, bad_limit=4):
    """Interpolate bridged electrode pairs.

    Because bridged electrodes contain brain signal, it's just that the
    signal is spatially smeared between the two electrodes, we can
    make a virtual channel midway between the bridged pairs and use
    that to aid in interpolation rather than completely discarding the
    data from the two channels.

    Parameters
    ----------
    inst : instance of Epochs, Evoked, or Raw
        The data object with channels that are to be interpolated.
    bridged_idx : list of tuple
        The indices of channels marked as bridged with each bridged
        pair stored as a tuple.
    bad_limit : int
        The maximum number of electrodes that can be bridged together
        (included) and interpolated. Above this number, an error will be
        raised.

        .. versionadded:: 1.2

    Returns
    -------
    inst : instance of Epochs, Evoked, or Raw
        The modified data object.

    See Also
    --------
    mne.preprocessing.compute_bridged_electrodes
    """
    from scipy.sparse.csgraph import connected_components

    _validate_type(inst, (BaseRaw, BaseEpochs, Evoked))
    bad_limit = _ensure_int(bad_limit, "bad_limit")
    if bad_limit <= 0:
        raise ValueError(
            "Argument 'bad_limit' should be a strictly positive "
            f"integer. Provided {bad_limit} is invalid."
        )
    montage = inst.get_montage()
    if montage is None:
        raise RuntimeError('No channel positions found in ``inst``')
    pos = montage.get_positions()
    if pos['coord_frame'] != 'head':
        raise RuntimeError('Montage channel positions must be in ``head``'
                           'got {}'.format(pos['coord_frame']))
    # store bads orig to put back at the end
    bads_orig = inst.info['bads']
    inst.info['bads'] = list()

    # look for group of bad channels
    nodes = sorted(set(chain(*bridged_idx)))
    G_dense = np.zeros((len(nodes), len(nodes)))
    # fill the edges with a weight of 1
    for bridge in bridged_idx:
        idx0 = np.searchsorted(nodes, bridge[0])
        idx1 = np.searchsorted(nodes, bridge[1])
        G_dense[idx0, idx1] = 1
        G_dense[idx1, idx0] = 1
    # look for connected components
    _, labels = connected_components(G_dense, directed=False)
    groups_idx = [
        [nodes[j] for j in np.where(labels == k)[0]] for k in set(labels)
    ]
    groups_names = [
        [inst.info.ch_names[k] for k in group_idx] for group_idx in groups_idx
    ]

    # warn for all bridged areas that include too many electrodes
    for group_names in groups_names:
        if len(group_names) > bad_limit:
            raise RuntimeError(
                f"The channels {', '.join(group_names)} are bridged together "
                "and form a large area of bridged electrodes. Interpolation "
                "might be inaccurate."
            )

    # make virtual channels
    virtual_chs = dict()
    bads = set()
    for k, group_idx in enumerate(groups_idx):
        group_names = [inst.info.ch_names[k] for k in group_idx]
        bads = bads.union(group_names)
        # compute centroid position in spherical "head" coordinates
        pos_virtual = _find_centroid_sphere(pos['ch_pos'], group_names)
        # create the virtual channel info and set the position
        virtual_info = create_info(
            [f'virtual {k+1}'], inst.info['sfreq'], 'eeg'
        )
        virtual_info['chs'][0]['loc'][:3] = pos_virtual
        # create virtual channel
        data = inst.get_data(picks=group_names)
        if isinstance(inst, BaseRaw):
            data = np.average(data, axis=0).reshape(1, -1)
            virtual_ch = RawArray(
                data, virtual_info, first_samp=inst.first_samp
            )
        elif isinstance(inst, BaseEpochs):
            data = np.average(data, axis=1).reshape(len(data), 1, -1)
            virtual_ch = EpochsArray(data, virtual_info, tmin=inst.tmin)
        else:  # evoked
            data = np.average(data, axis=0).reshape(1, -1)
            virtual_ch = EvokedArray(
                np.average(data, axis=0).reshape(1, -1),
                virtual_info,
                tmin=inst.tmin,
                nave=inst.nave,
                kind=inst.kind,
            )
        virtual_chs[f'virtual {k+1}'] = virtual_ch

    # add the virtual channels
    inst.add_channels(list(virtual_chs.values()), force_update_info=True)

    # use the virtual channels to interpolate
    inst.info['bads'] = list(bads)
    inst.interpolate_bads()

    # drop virtual channels
    inst.drop_channels(list(virtual_chs.keys()))

    inst.info['bads'] = bads_orig
    return inst


<<<<<<< HEAD
def _find_centroid_sphere(ch_pos, group_names):
    """Compute the centroid position between N electrodes.

    The centroid should be determined in spherical "head" coordinates which is
    more accurante than cutting through the scalp by averaging in cartesian
    coordinates.

    A simple way is to average the location in cartesian coordinate, convert
    to spehrical coordinate and replace the radius with the average radius of
    the N points in spherical coordinates.

    Parameters
    ----------
    ch_pos : OrderedDict
        The position of all channels in cartesian coordinates.
    group_names : list | tuple
        The name of the N electrodes used to determine the centroid.

    Returns
    -------
    pos_centroid : array of shape (3,)
        The position of the centroid in cartesian coordinates.
    """
    cartesian_positions = np.array([
        ch_pos[ch_name] for ch_name in group_names]
    )
    sphere_positions = _cart_to_sph(cartesian_positions)
    cartesian_pos_centroid = np.average(cartesian_positions, axis=0)
    sphere_pos_centroid = _cart_to_sph(cartesian_pos_centroid)
    # average the radius and overwrite it
    avg_radius = np.average(sphere_positions, axis=0)[0]
    sphere_pos_centroid[0, 0] = avg_radius
    # convert back to cartesian
    pos_centroid = _sph_to_cart(sphere_pos_centroid)[0, :]
    return pos_centroid
=======
def interpolate_nan(inst, method='linear', limit=100):
    """ Interpolate missing (NaN) samples

    Using pandas' interpolate method.

    Parameters
    ----------
    inst : instance of Epochs, Evoked, or Raw
        The data object with samples that are to be interpolated.
    method : str
        Interpolation technique to use.
        see https://pandas.pydata.org/docs/reference/api/pandas.DataFrame.
        interpolate.html
    limit : int
        Maximum number of consecutive NaN to fill. Must be greater than 0.


    Returns
    -------
    inst : instance of Epochs, Evoked, or Raw
        The modified data object.

    See Also
    --------
    -

    """
    data = inst.get_data()
    if len(data.shape) < 3:
        data = pd.DataFrame(data)
        data.interpolate(method=method, limit=limit, axis=1, inplace=True)
        inst._data = data.to_numpy()
    else:
        raise NotImplementedError("nan interpolation only implemented for 2-"
                                  "dimensional data, so far.")
    return inst
>>>>>>> 33111946
<|MERGE_RESOLUTION|>--- conflicted
+++ resolved
@@ -201,7 +201,6 @@
     return inst
 
 
-<<<<<<< HEAD
 def _find_centroid_sphere(ch_pos, group_names):
     """Compute the centroid position between N electrodes.
 
@@ -237,7 +236,8 @@
     # convert back to cartesian
     pos_centroid = _sph_to_cart(sphere_pos_centroid)[0, :]
     return pos_centroid
-=======
+
+
 def interpolate_nan(inst, method='linear', limit=100):
     """ Interpolate missing (NaN) samples
 
@@ -274,4 +274,3 @@
         raise NotImplementedError("nan interpolation only implemented for 2-"
                                   "dimensional data, so far.")
     return inst
->>>>>>> 33111946
