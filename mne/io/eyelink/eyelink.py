--- conflicted
+++ resolved
@@ -192,23 +192,6 @@
         self.fname = Path(fname)
         self._sample_lines = None  # sample lines from file
         self._event_lines = None  # event messages from file
-<<<<<<< HEAD
-        if gap_desc is None:
-            gap_desc = "BAD_ACQ_SKIP"
-        else:
-            warn(
-                "gap_description is deprecated in 1.5 and will be removed in 1.6, "
-                "use raw.annotations.rename to use a description other than "
-                "'BAD_ACQ_SKIP'",
-                FutureWarning,
-            )
-        self._gap_desc = gap_desc
-=======
-        self._tracking_mode = None  # assigned in self._infer_col_names
-        self._meas_date = None
-        self._rec_info = None
-        self._ascii_sfreq = None
->>>>>>> dea8f872
         self.dataframes = {}
 
         # ======================== Parse ASCII File =========================
@@ -229,13 +212,8 @@
         # fill in times between recording blocks with BAD_ACQ_SKIP
         if raw_extras["n_blocks"] > 1:
             logger.info(
-<<<<<<< HEAD
                 f"There are {raw_extras['n_blocks']} recording blocks in this file."
-                f" Times between blocks will be annotated with {self._gap_desc}."
-=======
-                f"There are {n_blocks} recording blocks in this file. Times between"
-                f"  blocks will be annotated with BAD_ACQ_SKIP."
->>>>>>> dea8f872
+                f" Times between blocks will be annotated with BAD_ACQ_SKIP."
             )
             self.dataframes["samples"] = _adjust_times(
                 self.dataframes["samples"], raw_extras["sfreq"]
