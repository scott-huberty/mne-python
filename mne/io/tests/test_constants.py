--- conflicted
+++ resolved
@@ -20,13 +20,13 @@
 
 
 # https://github.com/mne-tools/fiff-constants/commits/master
-<<<<<<< HEAD
-REPO = 'mne-tools'
-COMMIT = '6d9ca9ce7fb44c63d429c2986a953500743dfb22'
-=======
+# <<<<<<< HEAD
+# REPO = 'mne-tools'
+# COMMIT = '6d9ca9ce7fb44c63d429c2986a953500743dfb22'
+# =======
 REPO = 'dominikwelke'
 COMMIT = '2019d4d564eac3313d906c4d8dc77c4c6a06a6df'
->>>>>>> 33111946
+# TODO: finish Dominiks PR for fiff-constants so repo can return to mne-tools
 
 # These are oddities that we won't address:
 iod_dups = (355, 359)  # these are in both MEGIN and MNE files
